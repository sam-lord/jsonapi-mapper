'use strict';

import * as _ from 'lodash';
import { Serializer, ILinkObj, ISerializerOptions } from 'jsonapi-serializer';
import * as tc from 'type-check';

import {Data, Model, isModel, Collection, isCollection} from './extras';
import * as I from '../interfaces.d';
import * as links from './links';
import * as utils from './utils';

type Checker = (typeDescription: string, inst: any, options?: TypeCheck.Options) => boolean;
let typeCheck: Checker = tc.typeCheck;

export default class Bookshelf implements I.Mapper {

  private baseUrl: string;
  private serializerOptions: ISerializerOptions;

  /**
   * Default constructor
   * @param baseUrl
   * @param serializerOptions
   */
  constructor(baseUrl: string, serializerOptions?: ISerializerOptions) {
    this.baseUrl = baseUrl;
    this.serializerOptions = serializerOptions;
  }

  /**
   * Recursively add all the (nested) relations to the template
   * @param data
   * @param type
   * @param bookshelfOptions
   * @param template
   */
  mapRelations(model: Model, type: string, bookshelfOptions: I.BookshelfOptions = {relations: true}, template?: ISerializerOptions): void {
    let self: this = this;
    _.forOwn(model.relations, function (relModel: Model, relName: string): void {

        // Skip if the relation is not permitted
        if (bookshelfOptions.relations === false ||
          (typeCheck('[String]', bookshelfOptions.relations) &&
          (<string[]> bookshelfOptions.relations).indexOf(relName) < 0)) {

          return;
        }

        // Avoid duplicates
        if (!_.includes(template.attributes, relName)) {
          // Add relation to attribute list
          template.attributes.push(relName);
        }

        // Apply relation attributes
        if (template[relName] === undefined || _.isEmpty(template[relName].attributes)) {

          // Add relation serialization
          template[relName] = utils.buildRelation(self.baseUrl, type, relName, utils.getDataAttributesList(relModel), true);
        }

        // recurse to add nested relations
        self.mapRelations(relModel, relName, bookshelfOptions, template[relName]);
    });
  }

  /**
   * Maps bookshelf data to a JSON-API 1.0 compliant object
   * @param data
   * @param type
   * @param bookshelfOptions
   * @returns {"jsonapi-serializer".Serializer}
   */
  map(data: any, type: string, bookshelfOptions: I.BookshelfOptions = {relations: true}): any {
    // TODO ADD meta property of serializerOptions TO template

    let self: this = this;
    let template: ISerializerOptions = {};

    // Build links objects
    if (!bookshelfOptions.disableLinks) {
        template.topLevelLinks = links.buildTop(self.baseUrl, type, bookshelfOptions.pagination, bookshelfOptions.query);
        template.dataLinks = links.buildSelf(self.baseUrl, type, null, bookshelfOptions.query);
    }

    // Serializer process for a Model
    if (isModel(data)) {
      // Add list of valid attributes
      template.attributes = utils.getDataAttributesList(data);

      // Provide support for withRelated option TODO WARNING DEPRECATED. To be deleted on next major version
      if (bookshelfOptions.includeRelations) bookshelfOptions.relations = bookshelfOptions.includeRelations;

      // Add relations (only if permitted)
      if (bookshelfOptions.relations) {
<<<<<<< HEAD
        self.mapRelations(data, type, bookshelfOptions, template);
=======
        _.forOwn(data.relations, function (relModel: Model, relName: string): void {

          // Skip if the relation is not permitted
          if (bookshelfOptions.relations === false ||
            (typeCheck('[String]', bookshelfOptions.relations) &&
            (<string[]> bookshelfOptions.relations).indexOf(relName) < 0)) {

            return;
          }

          // Add relation to attribute list
          template.attributes.push(relName);

          // Add relation serialization
          template[relName] = utils.buildRelation(self.baseUrl, type, relName, utils.getDataAttributesList(relModel), true, bookshelfOptions.disableLinks);

          // Support a nested relationship
          _.forOwn(relModel.relations, function (nestedRelModel: Model, nestedRelName: string): void {

              // Add relation to attribute list
              template[relName].attributes.push(nestedRelName);

              // Add nested relation serialization
              template[relName][nestedRelName] = utils.buildRelation(self.baseUrl, relName, nestedRelName, utils.getDataAttributesList(nestedRelModel), true, bookshelfOptions.disableLinks);
          });
        });
>>>>>>> 9017c1b3
      }

      // Serializer process for a Collection
    } else if (isCollection(data)) {

      let model: Model = data.first();

      if (!_.isUndefined(model)) {

        // Add list of valid attributes
        template.attributes = utils.getDataAttributesList(model);

        // Provide support for withRelated option TODO WARNING DEPRECATED. To be deleted on next major version
        if (bookshelfOptions.includeRelations) bookshelfOptions.relations = bookshelfOptions.includeRelations;

        data.forEach((model) => {
<<<<<<< HEAD
          self.mapRelations(model, type, bookshelfOptions, template);
=======
          _.forOwn(model.relations, function (relModel: Model, relName: string): void {

              // Skip if the relation is not permitted
              if (bookshelfOptions.relations === false ||
                (typeCheck('[String]', bookshelfOptions.relations) &&
                (<string[]> bookshelfOptions.relations).indexOf(relName) < 0)) {

                return;
              }

              // Avoid duplicates
              if (!_.includes(template.attributes, relName)) {
                // Add relation to attribute list
                template.attributes.push(relName);
              }

              // Apply relation attributes
              if (template[relName] === undefined || _.isEmpty(template[relName].attributes)) {

                // Add relation serialization
                template[relName] = utils.buildRelation(self.baseUrl, type, relName, utils.getDataAttributesList(relModel), true, bookshelfOptions.disableLinks);
              }

              // Support a nested relationship
              _.forOwn(relModel.relations, function (nestedRelModel: Model, nestedRelName: string): void {

                  // Avoid duplicates
                  if (!_.includes(template[relName].attributes, nestedRelName)) {

                      // Add relation to attribute list
                      template[relName].attributes.push(nestedRelName);
                  }

                  // Apply relation attributes
                  if (template[relName][nestedRelName] === undefined || _.isEmpty(template[relName][nestedRelName].attributes)) {

                      // Add nested relation serialization
                      template[relName][nestedRelName] = utils.buildRelation(self.baseUrl, relName, nestedRelName, utils.getDataAttributesList(nestedRelModel), true, bookshelfOptions.disableLinks);
                  }
              });

          });
>>>>>>> 9017c1b3
        });

      }
    }

    // Override the template with the provided serializer options
    _.assign(template, this.serializerOptions);

    // Return the data in JSON API format
    let json : any = utils.toJSON(data);
    return new Serializer(type, template).serialize(json);
  }
}<|MERGE_RESOLUTION|>--- conflicted
+++ resolved
@@ -35,7 +35,9 @@
    * @param template
    */
   mapRelations(model: Model, type: string, bookshelfOptions: I.BookshelfOptions = {relations: true}, template?: ISerializerOptions): void {
+
     let self: this = this;
+
     _.forOwn(model.relations, function (relModel: Model, relName: string): void {
 
         // Skip if the relation is not permitted
@@ -56,7 +58,7 @@
         if (template[relName] === undefined || _.isEmpty(template[relName].attributes)) {
 
           // Add relation serialization
-          template[relName] = utils.buildRelation(self.baseUrl, type, relName, utils.getDataAttributesList(relModel), true);
+          template[relName] = utils.buildRelation(self.baseUrl, type, relName, utils.getDataAttributesList(relModel), true, bookshelfOptions.disableLinks);
         }
 
         // recurse to add nested relations
@@ -93,36 +95,7 @@
 
       // Add relations (only if permitted)
       if (bookshelfOptions.relations) {
-<<<<<<< HEAD
         self.mapRelations(data, type, bookshelfOptions, template);
-=======
-        _.forOwn(data.relations, function (relModel: Model, relName: string): void {
-
-          // Skip if the relation is not permitted
-          if (bookshelfOptions.relations === false ||
-            (typeCheck('[String]', bookshelfOptions.relations) &&
-            (<string[]> bookshelfOptions.relations).indexOf(relName) < 0)) {
-
-            return;
-          }
-
-          // Add relation to attribute list
-          template.attributes.push(relName);
-
-          // Add relation serialization
-          template[relName] = utils.buildRelation(self.baseUrl, type, relName, utils.getDataAttributesList(relModel), true, bookshelfOptions.disableLinks);
-
-          // Support a nested relationship
-          _.forOwn(relModel.relations, function (nestedRelModel: Model, nestedRelName: string): void {
-
-              // Add relation to attribute list
-              template[relName].attributes.push(nestedRelName);
-
-              // Add nested relation serialization
-              template[relName][nestedRelName] = utils.buildRelation(self.baseUrl, relName, nestedRelName, utils.getDataAttributesList(nestedRelModel), true, bookshelfOptions.disableLinks);
-          });
-        });
->>>>>>> 9017c1b3
       }
 
       // Serializer process for a Collection
@@ -139,52 +112,7 @@
         if (bookshelfOptions.includeRelations) bookshelfOptions.relations = bookshelfOptions.includeRelations;
 
         data.forEach((model) => {
-<<<<<<< HEAD
           self.mapRelations(model, type, bookshelfOptions, template);
-=======
-          _.forOwn(model.relations, function (relModel: Model, relName: string): void {
-
-              // Skip if the relation is not permitted
-              if (bookshelfOptions.relations === false ||
-                (typeCheck('[String]', bookshelfOptions.relations) &&
-                (<string[]> bookshelfOptions.relations).indexOf(relName) < 0)) {
-
-                return;
-              }
-
-              // Avoid duplicates
-              if (!_.includes(template.attributes, relName)) {
-                // Add relation to attribute list
-                template.attributes.push(relName);
-              }
-
-              // Apply relation attributes
-              if (template[relName] === undefined || _.isEmpty(template[relName].attributes)) {
-
-                // Add relation serialization
-                template[relName] = utils.buildRelation(self.baseUrl, type, relName, utils.getDataAttributesList(relModel), true, bookshelfOptions.disableLinks);
-              }
-
-              // Support a nested relationship
-              _.forOwn(relModel.relations, function (nestedRelModel: Model, nestedRelName: string): void {
-
-                  // Avoid duplicates
-                  if (!_.includes(template[relName].attributes, nestedRelName)) {
-
-                      // Add relation to attribute list
-                      template[relName].attributes.push(nestedRelName);
-                  }
-
-                  // Apply relation attributes
-                  if (template[relName][nestedRelName] === undefined || _.isEmpty(template[relName][nestedRelName].attributes)) {
-
-                      // Add nested relation serialization
-                      template[relName][nestedRelName] = utils.buildRelation(self.baseUrl, relName, nestedRelName, utils.getDataAttributesList(nestedRelModel), true, bookshelfOptions.disableLinks);
-                  }
-              });
-
-          });
->>>>>>> 9017c1b3
         });
 
       }
